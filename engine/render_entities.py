--- conflicted
+++ resolved
@@ -277,6 +277,95 @@
                     target_pixel_block[r, c, 3] = item_alpha_channel[r, c]
 
 
+@njit(cache=True, nogil=True)
+def render_entities(
+    output_image_array: np.ndarray,
+    xs: np.ndarray,
+    ys: np.ndarray,
+    glyphs: np.ndarray,
+    colors: np.ndarray,
+    tile_arrays: NumbaDict,
+    intensity_map: np.ndarray,
+    viewport_x: int,
+    viewport_y: int,
+    vp_h: int,
+    vp_w: int,
+    tile_w: int,
+    tile_h: int,
+) -> None:
+    n_entities = xs.shape[0]
+    if n_entities == 0:
+        return
+
+    for i in range(n_entities):
+        map_x = xs[i]
+        map_y = ys[i]
+        glyph_idx = glyphs[i]
+        if glyph_idx <= 0:
+            continue
+
+        cons_x = map_x - viewport_x
+        cons_y = map_y - viewport_y
+        if not (0 <= cons_y < vp_h and 0 <= cons_x < vp_w):
+            continue
+
+        if glyph_idx in tile_arrays:
+            entity_tile_rgba_array = tile_arrays[glyph_idx]
+            if (
+                entity_tile_rgba_array.shape == (tile_h, tile_w, 4)
+                and entity_tile_rgba_array.shape != NJIT_SENTINEL_TILE_ARRAY_SHAPE
+            ):
+                if (
+                    0 <= cons_y < intensity_map.shape[0]
+                    and 0 <= cons_x < intensity_map.shape[1]
+                ):
+                    e_intensity_f32 = intensity_map[cons_y, cons_x]
+                else:
+                    e_intensity_f32 = np.float32(1.0)
+
+                color_r = colors[i, 0]
+                color_g = colors[i, 1]
+                color_b = colors[i, 2]
+                base_fg_e_rgb = np.array([color_r, color_g, color_b], dtype=np.uint8)
+                lit_fg_e_rgb = _interpolate_color_numba_vector(
+                    base_fg_e_rgb, e_intensity_f32
+                )
+
+                px_start_y = cons_y * tile_h
+                px_start_x = cons_x * tile_w
+                target_pixel_block = output_image_array[
+                    px_start_y : px_start_y + tile_h, px_start_x : px_start_x + tile_w
+                ]
+                entity_alpha_channel = entity_tile_rgba_array[:, :, 3]
+                entity_draw_mask = entity_alpha_channel > 10
+
+                # Fix: Use np.where instead of multi-dimensional boolean indexing
+                mask_rows, mask_cols = np.where(entity_draw_mask)
+                for j in range(mask_rows.shape[0]):
+                    r, c = mask_rows[j], mask_cols[j]
+                    target_pixel_block[r, c, 0] = lit_fg_e_rgb[0]
+                    target_pixel_block[r, c, 1] = lit_fg_e_rgb[1]
+                    target_pixel_block[r, c, 2] = lit_fg_e_rgb[2]
+                    target_pixel_block[r, c, 3] = entity_alpha_channel[r, c]
+
+
+def _validate_render_arrays(
+    xs: np.ndarray, ys: np.ndarray, glyphs: np.ndarray, colors: np.ndarray
+) -> bool:
+    """Return ``True`` if the provided arrays have the expected shapes and dtypes."""
+    if xs.dtype != np.int64:
+        return False
+    if ys.dtype != np.int64:
+        return False
+    if glyphs.dtype != np.int32:
+        return False
+    if colors.dtype != np.uint8 or colors.ndim != 2 or colors.shape[1] != 4:
+        return False
+    if not (xs.shape[0] == ys.shape[0] == glyphs.shape[0] == colors.shape[0]):
+        return False
+    return True
+
+
 def render_ground_items_py(
     output_image_array: np.ndarray,
     xs: np.ndarray,
@@ -328,7 +417,6 @@
     tile_w: int,
     tile_h: int,
 ) -> None:
-<<<<<<< HEAD
     """Python wrapper for render_entities that validates inputs."""
     if not _validate_render_arrays(xs, ys, glyphs, colors):
         return
@@ -347,192 +435,4 @@
         vp_w,
         tile_w,
         tile_h,
-    )
-
-
-@njit(cache=True, nogil=True)
-def render_entities(
-    output_image_array: np.ndarray,
-    xs: np.ndarray,
-    ys: np.ndarray,
-    glyphs: np.ndarray,
-    colors: np.ndarray,
-    tile_arrays: NumbaDict,
-    intensity_map: np.ndarray,
-    viewport_x: int,
-    viewport_y: int,
-    vp_h: int,
-    vp_w: int,
-    tile_w: int,
-    tile_h: int,
-) -> None:
-=======
->>>>>>> d3f56bce
-    n_entities = xs.shape[0]
-    if n_entities == 0:
-        return
-
-    for i in range(n_entities):
-        map_x = xs[i]
-        map_y = ys[i]
-        glyph_idx = glyphs[i]
-        if glyph_idx <= 0:
-            continue
-
-        cons_x = map_x - viewport_x
-        cons_y = map_y - viewport_y
-        if not (0 <= cons_y < vp_h and 0 <= cons_x < vp_w):
-            continue
-
-        if glyph_idx in tile_arrays:
-            entity_tile_rgba_array = tile_arrays[glyph_idx]
-            if (
-                entity_tile_rgba_array.shape == (tile_h, tile_w, 4)
-                and entity_tile_rgba_array.shape != NJIT_SENTINEL_TILE_ARRAY_SHAPE
-            ):
-                if (
-                    0 <= cons_y < intensity_map.shape[0]
-                    and 0 <= cons_x < intensity_map.shape[1]
-                ):
-                    e_intensity_f32 = intensity_map[cons_y, cons_x]
-                else:
-                    e_intensity_f32 = np.float32(1.0)
-
-                color_r = colors[i, 0]
-                color_g = colors[i, 1]
-                color_b = colors[i, 2]
-                base_fg_e_rgb = np.array([color_r, color_g, color_b], dtype=np.uint8)
-                lit_fg_e_rgb = _interpolate_color_numba_vector(
-                    base_fg_e_rgb, e_intensity_f32
-                )
-
-                px_start_y = cons_y * tile_h
-                px_start_x = cons_x * tile_w
-                target_pixel_block = output_image_array[
-                    px_start_y : px_start_y + tile_h, px_start_x : px_start_x + tile_w
-                ]
-                entity_alpha_channel = entity_tile_rgba_array[:, :, 3]
-                entity_draw_mask = entity_alpha_channel > 10
-<<<<<<< HEAD
-
-                # Fix: Use np.where instead of multi-dimensional boolean indexing
-                mask_rows, mask_cols = np.where(entity_draw_mask)
-                for j in range(mask_rows.shape[0]):
-                    r, c = mask_rows[j], mask_cols[j]
-                    target_pixel_block[r, c, 0] = lit_fg_e_rgb[0]
-                    target_pixel_block[r, c, 1] = lit_fg_e_rgb[1]
-                    target_pixel_block[r, c, 2] = lit_fg_e_rgb[2]
-                    target_pixel_block[r, c, 3] = entity_alpha_channel[r, c]
-=======
-                target_pixel_block[entity_draw_mask, 0] = lit_fg_e_rgb[0]
-                target_pixel_block[entity_draw_mask, 1] = lit_fg_e_rgb[1]
-                target_pixel_block[entity_draw_mask, 2] = lit_fg_e_rgb[2]
-                target_pixel_block[entity_draw_mask, 3] = entity_alpha_channel[
-                    entity_draw_mask
-                ]
->>>>>>> d3f56bce
-
-
-def _validate_render_arrays(
-    xs: np.ndarray, ys: np.ndarray, glyphs: np.ndarray, colors: np.ndarray
-) -> bool:
-    """Return ``True`` if the provided arrays have the expected shapes and dtypes."""
-<<<<<<< HEAD
-    if xs.dtype != np.int64:
-        return False
-    if ys.dtype != np.int64:
-        return False
-    if glyphs.dtype != np.int32:
-        return False
-    if colors.dtype != np.uint8 or colors.ndim != 2 or colors.shape[1] != 4:
-        return False
-    if not (xs.shape[0] == ys.shape[0] == glyphs.shape[0] == colors.shape[0]):
-        return False
-    return True
-=======
-
-    return not (
-        xs.ndim != 1
-        or ys.ndim != 1
-        or glyphs.ndim != 1
-        or colors.ndim != 2
-        or colors.shape[1] != 4
-        or xs.shape[0] != ys.shape[0]
-        or xs.shape[0] != glyphs.shape[0]
-        or xs.shape[0] != colors.shape[0]
-        or xs.dtype != np.int64
-        or ys.dtype != np.int64
-        or glyphs.dtype != np.int32
-        or colors.dtype != np.uint8
-    )
-
-
-def render_ground_items_py(
-    output_image_array: np.ndarray,
-    xs: np.ndarray,
-    ys: np.ndarray,
-    glyphs: np.ndarray,
-    colors: np.ndarray,
-    tile_arrays: NumbaDict,
-    intensity_map: np.ndarray,
-    viewport_x: int,
-    viewport_y: int,
-    vp_h: int,
-    vp_w: int,
-    tile_w: int,
-    tile_h: int,
-) -> None:
-    if not _validate_render_arrays(xs, ys, glyphs, colors):
-        return
-
-    render_ground_items(
-        output_image_array,
-        xs,
-        ys,
-        glyphs,
-        colors,
-        tile_arrays,
-        intensity_map,
-        viewport_x,
-        viewport_y,
-        vp_h,
-        vp_w,
-        tile_w,
-        tile_h,
-    )
-
-
-def render_entities_py(
-    output_image_array: np.ndarray,
-    xs: np.ndarray,
-    ys: np.ndarray,
-    glyphs: np.ndarray,
-    colors: np.ndarray,
-    tile_arrays: NumbaDict,
-    intensity_map: np.ndarray,
-    viewport_x: int,
-    viewport_y: int,
-    vp_h: int,
-    vp_w: int,
-    tile_w: int,
-    tile_h: int,
-) -> None:
-    if not _validate_render_arrays(xs, ys, glyphs, colors):
-        return
-
-    render_entities(
-        output_image_array,
-        xs,
-        ys,
-        glyphs,
-        colors,
-        tile_arrays,
-        intensity_map,
-        viewport_x,
-        viewport_y,
-        vp_h,
-        vp_w,
-        tile_w,
-        tile_h,
-    )
->>>>>>> d3f56bce
+    )