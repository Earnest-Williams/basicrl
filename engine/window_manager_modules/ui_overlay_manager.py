# engine/window_manager_modules/ui_overlay_manager.py
"""
Manages the rendering of UI overlays loaded from a TOML configuration file.

Overlay Config Schema (``config/overlays.toml``):

```
[[overlay]]
id   = "debug"        # Unique identifier
type = "debug"        # Built-in overlay types: debug, height_key, inventory, image

# Image overlays can specify a path and pixel position
# [[overlay]]
# id       = "logo"
# type     = "image"
# path     = "assets/ui/logo.png"  # Relative to the config file
# position = [5, 5]
```

Mods can add or replace overlay definitions in this file and supply their own
tile graphics by referencing image paths.
"""
# Standard Imports
from pathlib import Path
from typing import TYPE_CHECKING, Any
from typing import Dict as PyDict
from typing import List, Tuple
import tomllib

# Third-party Imports
import polars as pl
import structlog
from PIL import Image, ImageDraw, ImageFont

# --- Type Checking Imports ---
if TYPE_CHECKING:
    # Use absolute paths relative to project root (basicrl)
    from engine.main_loop import MainLoop
    from engine.window_manager import (
        WindowManager,
    )  # Needs reference for config/fonts/state
    from game.game_state import GameState

log = structlog.get_logger(__name__)


class UIOverlayManager:
    """Handles rendering and state for UI overlays."""

    def __init__(
        self, window_manager_ref: "WindowManager", overlay_config_path: Path
    ) -> None:
        self.window_manager_ref: "WindowManager" = window_manager_ref
        self.overlay_config_path = overlay_config_path
        self._overlay_base_path = self.overlay_config_path.parent
        self.overlay_defs: List[PyDict[str, Any]] = self._load_overlay_definitions()
        self._image_cache: PyDict[str, Image.Image] = {}
        # Inventory state
        self.inventory_cursor: int = 0
        self.inventory_scroll_offset: int = 0  # For future scrolling
        # Map from display line index to (item_id | None, is_equipped_flag, is_attached)
        self._inventory_ui_map: PyDict[int, Tuple[int | None, bool, bool]] = {}
        log.debug("UIOverlayManager initialized.")

    def _load_overlay_definitions(self) -> List[PyDict[str, Any]]:
        """Loads overlay definitions from the TOML configuration file."""
        if not self.overlay_config_path.is_file():
            log.warning(
                "Overlay config file not found", path=str(self.overlay_config_path)
            )
            return []
        try:
            with self.overlay_config_path.open("rb") as f:
                data = tomllib.load(f)
            overlays = data.get("overlay", [])
            if not isinstance(overlays, list):
                log.warning("Overlay config missing 'overlay' list")
                return []
            return overlays
        except Exception as e:
            log.error(
                "Failed to load overlay config",
                path=str(self.overlay_config_path),
                error=e,
            )
            return []

    def reset_inventory_state(self) -> None:
        """Resets cursor and map when inventory is opened/closed."""
        self.inventory_cursor = 0
        self.inventory_scroll_offset = 0
        self._inventory_ui_map.clear()
        log.debug("Inventory UI state reset.")

    def render_overlays(
        self, base_image: Image.Image, gs: "GameState", main_loop_ref: "MainLoop"
    ) -> Image.Image:
        """Adds all relevant overlays to the base rendered image."""
        if not base_image:
            log.error("Received None base_image for overlays.")
            try:  # Attempt to get size from window manager for blank image
                w = self.window_manager_ref.label.width()
                h = self.window_manager_ref.label.height()
                return Image.new("RGBA", (max(1, w), max(1, h)), (0, 0, 0, 0))
            except Exception:
                return Image.new("RGBA", (100, 100), (0, 0, 0, 0))  # Fallback size
    
        img_copy = base_image.copy()  # Work on a copy
        draw = ImageDraw.Draw(img_copy)

        # Font Loading (Consider centralizing or caching in WindowManager/Config)
        font_cfg = self.window_manager_ref.app_config if hasattr(self.window_manager_ref, "app_config") else {}
        font_path = font_cfg.get("ui_font_path", "arial.ttf")
        font_size = int(font_cfg.get("ui_font_size", 10))
        try:
            text_font = ImageFont.truetype(font_path, font_size)
        except IOError:
            text_font = ImageFont.load_default()

        bg_rect_debug = (0, 0, 0, 0)
        for overlay in self.overlay_defs:
            if not overlay.get("enabled", True):
                continue
            otype = overlay.get("type")
            if otype == "debug":
                bg_rect_debug = self._render_debug_overlay(
                    draw, text_font, gs, main_loop_ref
                )
            elif otype == "height_key":
                if main_loop_ref.show_height_visualization:
                    self._render_height_key_overlay(
                        draw, text_font, bg_rect_debug, main_loop_ref
                    )
            elif otype == "inventory":
                if gs.ui_state == "INVENTORY_VIEW":
                    img_copy = self._render_inventory_overlay(
                        img_copy, draw, text_font, gs
                    )
            elif otype == "image":
                img_copy = self._render_image_overlay(img_copy, overlay)

        # 4. Message Log Overlay (Future)
        # self._render_message_log(draw, text_font, gs)

        return img_copy
        

    def _render_debug_overlay(
        self,
        draw: ImageDraw.ImageDraw,
        font: ImageFont.FreeTypeFont,
        gs: "GameState",
        ml: "MainLoop",
    ) -> Tuple[int, int, int, int]:
        """Renders the debug text overlay. Returns bounding box of background."""
        try:
            wm = self.window_manager_ref  # Shortcut for readability
            turn = gs.turn_count
            player_pos = gs.player_position
            pos_str = f"({player_pos[0]},{player_pos[1]})" if player_pos else "N/A"

            entities_count_str = "?"
            try:  # Safely get entity count
                if gs.entity_registry:
                    entities_count_str = str(
                        gs.entity_registry.entities_df.filter(
                            pl.col("is_active")
                        ).height
                    )
            except Exception as e:
                log.warning("Could not get entity count for debug overlay", error=e)

            label_w = wm.label.width()
            label_h = wm.label.height()

            # --- CORRECTED: Get tile dimensions from TilesetManager via WindowManager ---
            if wm.tileset_manager:
                current_tile_w = wm.tileset_manager.tile_width
                current_tile_h = wm.tileset_manager.tile_height
            else:  # Fallback if manager isn't ready (shouldn't happen)
                current_tile_w = 1
                current_tile_h = 1
                log.error(
                    "TilesetManager not available on WindowManager for debug overlay."
                )
            # --- END CORRECTION ---

            vp_cols = max(1, label_w // current_tile_w) if current_tile_w > 0 else "?"
            vp_rows = max(1, label_h // current_tile_h) if current_tile_h > 0 else "?"

            debug_text = (
                f"T:{turn} P:{pos_str} E:{entities_count_str} "
                f"VP:{vp_cols}x{vp_rows} TR:{current_tile_w}x{current_tile_h} "  # Use fetched dimensions
                f"V:{'H' if ml.show_height_visualization else '-'} S:{gs.ui_state}"
            )

            text_x = 5
            text_y = 5
            text_color = (255, 255, 0, 255)  # Yellow
            bg_color = (0, 0, 0, 180)  # Semi-transparent black

            try:  # Calculate text bounding box
                if hasattr(draw, "textbbox"):
                    bbox = draw.textbbox((text_x, text_y), debug_text, font=font)
                elif hasattr(draw, "textlength"):
                    w = draw.textlength(debug_text, font=font)
                    h = (
                        font.getbbox("Ay")[3] - font.getbbox("Ay")[1]
                        if hasattr(font, "getbbox")
                        else 12
                    )
                    bbox = (text_x, text_y, text_x + w, text_y + h)
                else:
                    w = len(debug_text) * 6
                    h = 12
                    bbox = (text_x, text_y, text_x + w, text_y + h)
            except Exception as e:
                log.error("Error calculating debug text bounding box", error=e)
                bbox = (text_x, text_y, text_x + 100, text_y + 15)  # Fallback bbox

            # Draw background and text
            bg_rect = (bbox[0] - 2, bbox[1] - 2, bbox[2] + 2, bbox[3] + 2)
            draw.rectangle(bg_rect, fill=bg_color)
            draw.text((text_x, text_y), debug_text, fill=text_color, font=font)
            return bg_rect  # Return background rect for positioning other elements

        except Exception as e_get_dbg:
            log.error("Error getting debug info for overlay", error=str(e_get_dbg))
            return (0, 0, 0, 0)  # Return empty rect on error

    def _render_height_key_overlay(
        self,
        draw: ImageDraw.ImageDraw,
        font: ImageFont.FreeTypeFont,
        debug_bg_rect: Tuple[int, int, int, int],
        ml: "MainLoop",
    ) -> None:
        """Renders the height visualization key."""
        # This method remains the same as before, using ml (MainLoop ref) for config values
        try:
            ch_np = ml._cfg_height_color_high_np
            cm_np = ml._cfg_height_color_mid_np
            cl_np = ml._cfg_height_color_low_np
            ch = tuple(map(int, ch_np)) if ch_np is not None else (255, 255, 0)
            cm = tuple(map(int, cm_np)) if cm_np is not None else (0, 255, 0)
            cl = tuple(map(int, cl_np)) if cl_np is not None else (0, 128, 255)

            max_diff_units = ml._cfg_vis_max_diff
            max_diff_meters = max_diff_units / 2.0
            key_width = 15
            key_height = 100
            key_x = 10
            key_y = debug_bg_rect[3] + 5  # Position below debug text
            label_offset = 5
            line_color = (200, 200, 200, 255)

            for i in range(key_height):
                t_norm = (
                    (((key_height - 1 - i) / (key_height - 1)) * 2.0 - 1.0)
                    if key_height > 1
                    else 0.0
                )
                current_bar_color = (
                    self.window_manager_ref.lerp_color(cm, ch, t_norm)
                    if t_norm >= 0
                    else self.window_manager_ref.lerp_color(cm, cl, -t_norm)
                )
                draw.line(
                    [(key_x, key_y + i), (key_x + key_width - 1, key_y + i)],
                    fill=current_bar_color + (255,),
                )

            mid_y_pos = key_y + key_height // 2
            draw.line(
                [(key_x - 2, mid_y_pos), (key_x + key_width + 1, mid_y_pos)],
                fill=(255, 255, 255, 255),
                width=1,
            )
            text_label_x = key_x + key_width + label_offset
            draw.text(
                (text_label_x, key_y - 4),
                f"+{max_diff_meters:.1f}m",
                fill=line_color,
                font=font,
            )
            draw.text((text_label_x, mid_y_pos - 4), "0m", fill=line_color, font=font)
            draw.text(
                (text_label_x, key_y + key_height - 10),
                f"-{max_diff_meters:.1f}m",
                fill=line_color,
                font=font,
            )
        except Exception as e_key_draw:
            log.error(
                "Error drawing height key overlay", error=str(e_key_draw), exc_info=True
            )

    def _render_image_overlay(
        self, base_image: Image.Image, overlay: PyDict[str, Any]
    ) -> Image.Image:
        """Renders a static image overlay defined in the config."""
        path_str = overlay.get("path")
        if not path_str:
            return base_image
        img_path = Path(path_str)
        if not img_path.is_absolute():
            img_path = self._overlay_base_path / img_path
        try:
            cached = self._image_cache.get(str(img_path))
            if cached is None:
                cached = Image.open(img_path).convert("RGBA")
                self._image_cache[str(img_path)] = cached
            pos = overlay.get("position", [0, 0])
            base_image.paste(cached, tuple(pos), cached)
        except Exception as e:
            log.error(
                "Failed to render image overlay", path=str(img_path), error=e
            )
        return base_image

    def _render_inventory_overlay(
        self,
        base_image: Image.Image,
        draw: ImageDraw.ImageDraw,
        font: ImageFont.FreeTypeFont,
        gs: "GameState",
    ) -> Image.Image:
        """Renders the inventory overlay. Reuses the passed draw object."""
        # (Implementation unchanged from previous step)
        player_id = gs.player_id
        item_reg = gs.item_registry
        entity_reg = gs.entity_registry
        if not item_reg or not entity_reg:
            log.error("Registries missing for inventory.")
            return base_image
        font_cfg = self.window_manager_ref.app_config if hasattr(self.window_manager_ref, "app_config") else {}
        font_path = font_cfg.get("ui_font_path", "arial.ttf")
        title_font = font
        line_height = 15
        panel_padding = 10
        title_height = 20
        panel_width = 350
        try:
            title_font = ImageFont.truetype(font_path, font.size + 2)
        except IOError:
            pass
        all_displayable_items = self._get_combined_inventory_list(gs)
        actual_item_count = sum(
            1
            for item_tuple in all_displayable_items
            if item_tuple[0] is not None and item_tuple[1] is not None
        )
        if actual_item_count == 0:
            panel_height = 60
            panel_x = max(10, (base_image.width - panel_width) // 2)
            panel_y = max(10, (base_image.height - panel_height) // 2)
            bg_color = (0, 0, 0, 200)
            draw.rectangle(
                [panel_x, panel_y, panel_x + panel_width, panel_y + panel_height],
                fill=bg_color,
                outline=(150, 150, 150, 255),
            )
            draw.text(
                (panel_x + panel_padding, panel_y + panel_padding),
                "Inventory Empty",
                fill=(200, 200, 200, 255),
                font=font,
            )
            return base_image
        equipped_items_tuples = [
            item
            for item in all_displayable_items
            if item[0] is not None and item[2] and item[1] is not None
        ]
        inventory_items_tuples = [
            item
            for item in all_displayable_items
            if item[0] is not None and not item[2] and item[1] is not None
        ]

        has_equipped_items = bool(equipped_items_tuples)
        has_inventory_items = bool(inventory_items_tuples)

        num_display_lines = 0
        num_display_lines += 1  # Equipped header
        num_display_lines += len(equipped_items_tuples)
        for _, item_id, _ in equipped_items_tuples:
            try:
                num_display_lines += item_reg.get_attached_items(item_id).height
            except Exception:
                pass
        if not has_equipped_items:
            num_display_lines += 1  # Placeholder
        num_display_lines += 1  # Spacer + Inv Header
        num_display_lines += len(inventory_items_tuples)
        for _, item_id, _ in inventory_items_tuples:
            try:
                num_display_lines += item_reg.get_attached_items(item_id).height
            except Exception:
                pass
        if not has_inventory_items:
            num_display_lines += 1  # Placeholder
        panel_height = (
            title_height + (num_display_lines * line_height) + (2 * panel_padding)
        )
        panel_x = max(10, (base_image.width - panel_width) // 2)
        panel_y = max(10, (base_image.height - panel_height) // 2)
        bg_color = (0, 0, 0, 200)
        border_color = (150, 150, 150, 255)
        draw.rectangle(
            [panel_x, panel_y, panel_x + panel_width, panel_y + panel_height],
            fill=bg_color,
            outline=border_color,
            width=1,
        )
        title_text = "INVENTORY"
        title_color = (255, 255, 255, 255)
        try:
            if hasattr(draw, "textbbox"):
                title_bbox = draw.textbbox((0, 0), title_text, font=title_font)
                title_w = title_bbox[2] - title_bbox[0]
            elif hasattr(draw, "textlength"):
                title_w = draw.textlength(title_text, font=title_font)
            else:
                title_w = len(title_text) * 7
        except:
            title_w = len(title_text) * 7
        draw.text(
            (panel_x + (panel_width - title_w) // 2, panel_y + panel_padding),
            title_text,
            fill=title_color,
            font=title_font,
        )
        current_y = panel_y + panel_padding + title_height
        text_x = panel_x + panel_padding
        header_color = (200, 200, 50, 255)
        item_color = (220, 220, 220, 255)
        cursor_color = (0, 255, 255, 255)
        placeholder_color = (150, 150, 150, 255)
        list_index = 0
        self._inventory_ui_map.clear()
        draw.text((text_x, current_y), "-- Equipped --", fill=header_color, font=font)
        current_y += line_height
        self._inventory_ui_map[list_index] = (None, False, False)
        list_index += 1
        if equipped_items_tuples:
            for line, item_id, is_equipped in equipped_items_tuples:
                line_mod = line
                try:
                    if item_reg.get_item_component(item_id, "attachable_info"):
                        line_mod += " (attachable)"
                except Exception:
                    pass
                color = (
                    cursor_color if list_index == self.inventory_cursor else item_color
                )
                prefix = "> " if list_index == self.inventory_cursor else "  "
                draw.text((text_x, current_y), prefix + line_mod, fill=color, font=font)
                current_y += line_height
                self._inventory_ui_map[list_index] = (item_id, is_equipped, False)
                list_index += 1
                try:
                    attached_df = item_reg.get_attached_items(item_id)
                    if attached_df.height > 0:
                        for att in attached_df.iter_rows(named=True):
                            att_line = f"  {att.get('name', '?')} (attached)"
                            color = (
                                cursor_color
                                if list_index == self.inventory_cursor
                                else item_color
                            )
                            prefix = (
                                "> " if list_index == self.inventory_cursor else "  "
                            )
                            draw.text((text_x, current_y), prefix + att_line, fill=color, font=font)
                            current_y += line_height
                            self._inventory_ui_map[list_index] = (
                                att.get("item_id"),
                                False,
                                True,
                            )
                            list_index += 1
                except Exception as e:
                    log.error("Error listing attachments", error=e)
        else:
            draw.text(
                (text_x + 5, current_y),
                "(Nothing equipped)",
                fill=placeholder_color,
                font=font,
            )
            current_y += line_height
            self._inventory_ui_map[list_index] = (None, False, False)
            list_index += 1
        current_y += line_height // 2
        draw.text((text_x, current_y), "-- Inventory --", fill=header_color, font=font)
        current_y += line_height
        self._inventory_ui_map[list_index] = (None, False, False)
        list_index += 1
        if inventory_items_tuples:
            for line, item_id, is_equipped in inventory_items_tuples:
                line_mod = line
                try:
                    if item_reg.get_item_component(item_id, "attachable_info"):
                        line_mod += " (attachable)"
                except Exception:
                    pass
                color = (
                    cursor_color if list_index == self.inventory_cursor else item_color
                )
                prefix = "> " if list_index == self.inventory_cursor else "  "
                draw.text((text_x, current_y), prefix + line_mod, fill=color, font=font)
                current_y += line_height
                self._inventory_ui_map[list_index] = (item_id, is_equipped, False)
                list_index += 1
                try:
                    attached_df = item_reg.get_attached_items(item_id)
                    if attached_df.height > 0:
                        for att in attached_df.iter_rows(named=True):
                            att_line = f"  {att.get('name', '?')} (attached)"
                            color = (
                                cursor_color
                                if list_index == self.inventory_cursor
                                else item_color
                            )
                            prefix = (
                                "> " if list_index == self.inventory_cursor else "  "
                            )
                            draw.text((text_x, current_y), prefix + att_line, fill=color, font=font)
                            current_y += line_height
                            self._inventory_ui_map[list_index] = (
                                att.get("item_id"),
                                False,
                                True,
                            )
                            list_index += 1
                except Exception as e:
                    log.error("Error listing attachments", error=e)
        else:
            draw.text(
                (text_x + 5, current_y), "(Empty)", fill=placeholder_color, font=font
            )
            current_y += line_height
            self._inventory_ui_map[list_index] = (None, False, False)
            list_index += 1
        return base_image

    def _get_combined_inventory_list(
        self, gs: "GameState"
    ) -> List[Tuple[str | None, int | None, bool]]:
        """Generates the list of items for display, using GameState."""
        # (Implementation unchanged from previous step)
        combined_list: List[Tuple[str | None, int | None, bool]] = []
        player_id = gs.player_id
        item_reg = gs.item_registry
        entity_reg = gs.entity_registry
        if not item_reg or not entity_reg:
            return combined_list
        equipped_ids = entity_reg.get_equipped_ids(player_id)
        if equipped_ids:
            try:
                equipped_items_df = item_reg.items_df.filter(
                    pl.col("item_id").is_in(equipped_ids)
                    & (pl.col("location_type") == "equipped")
                    & pl.col("is_active")
                ).sort("equipped_slot")
                for item_data in equipped_items_df.iter_rows(named=True):
                    if isinstance(item_data, dict):
                        name = item_data.get("name", "?")
                        slot = item_data.get("equipped_slot", "?")
                        line = f"{name} ({slot})"
                        combined_list.append((line, item_data.get("item_id"), True))
            except Exception as e:
                log.error("Inv List: Equip fetch error", error=e)
        try:
            inv_items_df = item_reg.get_entity_inventory(player_id)
            active_inv_items_df = inv_items_df.filter(pl.col("is_active"))
            if active_inv_items_df.height > 0:
                for item_data in active_inv_items_df.sort("name").iter_rows(named=True):
                    if isinstance(item_data, dict):
                        name = item_data.get("name", "?")
                        qty = item_data.get("quantity", 1)
                        line = f"{name}" + (f" (x{qty})" if qty > 1 else "")
                        combined_list.append((line, item_data.get("item_id"), False))
        except Exception as e:
            log.error("Inv List: Inv fetch error", error=e)
        return combined_list

    # --- Inventory Interaction Logic ---
    def navigate(self, direction: str) -> None:
        """Handles inventory cursor movement."""
        # (Implementation unchanged from previous step)
        if not self._inventory_ui_map:
            log.debug("Inv map empty, cannot navigate.")
            return
        item_count = len(self._inventory_ui_map)
        if item_count <= 1:
            return
        current_idx = self.inventory_cursor
        start_idx = current_idx
        if direction == "down":
            while True:
                current_idx = (current_idx + 1) % item_count
                item_data = self._inventory_ui_map.get(current_idx)
                if item_data and item_data[0] is not None:
                    self.inventory_cursor = current_idx
                    break
                if current_idx == start_idx:
                    break
        elif direction == "up":
            while True:
                current_idx = (current_idx - 1 + item_count) % item_count
                item_data = self._inventory_ui_map.get(current_idx)
                if item_data and item_data[0] is not None:
                    self.inventory_cursor = current_idx
                    break
                if current_idx == start_idx:
                    break
        # Redraw will be triggered by InputHandler via WindowManager.update_frame()

    def get_action_for_key(self, action_type: str) -> PyDict[str, Any] | None:
        """Gets the game action dictionary for the selected inventory item."""
        # (Implementation unchanged from previous step)
        selected_data = self._inventory_ui_map.get(self.inventory_cursor)
        if not selected_data or selected_data[0] is None:
            return None
        item_id: int = selected_data[0]
        is_equipped: bool = selected_data[1]
        is_attached: bool = selected_data[2]
        action: PyDict[str, Any] | None = None
        gs = self.window_manager_ref.main_loop.game_state
        if action_type == "equip_unequip":
            action = {"type": "unequip" if is_equipped else "equip", "item_id": item_id}
        elif action_type == "use":
            if not is_equipped:
                action = {"type": "use", "item_id": item_id}
            else:
                (
                    gs.add_message("Cannot use equipped items directly.", (255, 100, 0))
                    if gs
                    else None
                )
        elif action_type == "drop":
            action = {"type": "drop", "item_id": item_id}
        elif action_type == "attach":
<<<<<<< HEAD
            if not is_equipped and not is_attached:
                action = {"type": "attach", "item_id": item_id}
            else:
                (gs.add_message("Cannot attach equipped or attached items.", (255, 100, 0)) if gs else None)
        elif action_type == "detach":
            if is_attached:
                action = {"type": "detach", "item_id": item_id}
            else:
                (gs.add_message("Item is not attached.", (255, 100, 0)) if gs else None)
=======
            if is_equipped:
                if gs:
                    gs.add_message("Cannot attach an equipped item.", (255, 100, 0))
            else:
                host_item_id = None
                for idx, data in self._inventory_ui_map.items():
                    if data[0] is not None and data[1]:
                        host_item_id = data[0]
                        break
                if host_item_id is None:
                    if gs:
                        gs.add_message("No equipped item to attach to.", (255, 100, 0))
                else:
                    action = {
                        "type": "attach",
                        "item_to_attach_id": item_id,
                        "target_host_item_id": host_item_id,
                    }
        elif action_type == "detach":
            action = {"type": "detach", "item_to_detach_id": item_id}
>>>>>>> 8b6000da
        return action<|MERGE_RESOLUTION|>--- conflicted
+++ resolved
@@ -634,7 +634,28 @@
         elif action_type == "use":
             if not is_equipped:
                 action = {"type": "use", "item_id": item_id}
-            else:
+          +    elif action_type == "attach":
++        if is_equipped:
++            if gs:
++                gs.add_message("Cannot attach an equipped item.", (255, 100, 0))
++        elif is_attached:
++            if gs:
++                gs.add_message("Item is already attached.", (255, 100, 0))
++        else:
++            host_item_id = None
++            for _, data in self._inventory_ui_map.items():
+                 if data[0] is not None and data[1]:
+                     host_item_id = data[0]
+                     break
+             if host_item_id is None:
+                 if gs:
+                     gs.add_message("No equipped item to attach to.", (255, 100, 0))
+             else:
+                 action = {
+                     "type": "attach",
+                     "item_to_attach_id": item_id,
+                     "target_host_item_id": host_item_id,
+                 }  else:
                 (
                     gs.add_message("Cannot use equipped items directly.", (255, 100, 0))
                     if gs
@@ -643,24 +664,48 @@
         elif action_type == "drop":
             action = {"type": "drop", "item_id": item_id}
         elif action_type == "attach":
-<<<<<<< HEAD
-            if not is_equipped and not is_attached:
-                action = {"type": "attach", "item_id": item_id}
-            else:
-                (gs.add_message("Cannot attach equipped or attached items.", (255, 100, 0)) if gs else None)
-        elif action_type == "detach":
-            if is_attached:
-                action = {"type": "detach", "item_id": item_id}
-            else:
-                (gs.add_message("Item is not attached.", (255, 100, 0)) if gs else None)
-=======
             if is_equipped:
                 if gs:
                     gs.add_message("Cannot attach an equipped item.", (255, 100, 0))
+            elif is_attached:
+                if gs:
+                    gs.add_message("Item is already attached.", (255, 100, 0))
             else:
+                # Find an equipped host to attach toelif action_type == "attach":
+        if is_equipped:
+            if gs:
+                gs.add_message("Cannot attach an equipped item.", (255, 100, 0))
+        elif is_attached:
+            if gs:
+                gs.add_message("Item is already attached.", (255, 100, 0))
+        else:
+            # Find an equipped host to attach to
+            host_item_id = None
+            for _, data in self._inventory_ui_map.items():
+                if data[0] is not None and data[1]:  # data[1] == is_equipped
+                    host_item_id = data[0]
+                    break
+            if host_item_id is None:
+                if gs:
+                    gs.add_message("No equipped item to attach to.", (255, 100, 0))
+            else:
+                action = {
+                    "type": "attach",
+                    "item_to_attach_id": item_id,
+                    "target_host_item_id": host_item_id,
+                }
+
+    elif action_type == "detach":
+        if is_attached:
+            action = {"type": "detach", "item_to_detach_id": item_id}
+        else:
+            if gs:
+                gs.add_message("Item is not attached.", (255, 100, 0))
+
+    return action
                 host_item_id = None
-                for idx, data in self._inventory_ui_map.items():
-                    if data[0] is not None and data[1]:
+                for _, data in self._inventory_ui_map.items():
+                    if data[0] is not None and data[1]:  # data[1] == is_equipped
                         host_item_id = data[0]
                         break
                 if host_item_id is None:
@@ -672,7 +717,12 @@
                         "item_to_attach_id": item_id,
                         "target_host_item_id": host_item_id,
                     }
+
         elif action_type == "detach":
-            action = {"type": "detach", "item_to_detach_id": item_id}
->>>>>>> 8b6000da
+            if is_attached:
+                action = {"type": "detach", "item_to_detach_id": item_id}
+            else:
+                if gs:
+                    gs.add_message("Item is not attached.", (255, 100, 0))
+
         return action