# game/world/fov.py
"""
Field of View (FOV) and Line of Sight (LOS) calculations.
Uses Numba-accelerated Iterative Shadowcasting for FOV and Bresenham for LOS.
Includes height/ceiling checks and explored tile tracking.
"""

import time
import math
from collections import deque
from typing import TypeAlias, List, Optional

import numba
import numpy as np
import structlog
from numba.typed import List as NumbaList
from .los import line_of_sight as _los_line_of_sight


def line_of_sight(x0: int, y0: int, x1: int, y1: int, transparency_map):
    """Return True if tiles (x0, y0) and (x1, y1) have clear line of sight."""
    return _los_line_of_sight(y0, x0, y1, x1, transparency_map)

# --- Type Aliases ---
Point: TypeAlias = tuple[int, int]
Slope: TypeAlias = tuple[int, int]  # (y, x) representation

# Numba type definitions
sector_type = numba.types.Tuple((
    numba.int64,  # octant
    numba.int64,  # x
    numba.types.Tuple((numba.int64, numba.int64)),  # top slope (y, x)
    numba.types.Tuple((numba.int64, numba.int64)),  # bottom slope (y, x)
))

# --- Logging Setup ---
log = structlog.get_logger(__name__)

# --- Configuration Constants ---
BASE_THRESHOLD: int = 1
CLOSE_RANGE_SQ_THRESHOLD: int = 16
CLOSE_RANGE_DIVISOR: int = 8
FAR_RANGE_DIVISOR: int = 16
_THRESHOLD_AT_CUTOFF: int = CLOSE_RANGE_SQ_THRESHOLD // CLOSE_RANGE_DIVISOR
MAX_SECTORS: int = 10000  # Safety limit for sector processing
# Memory fade parameters
MEMORY_DURATION: float = 60.0
MEMORY_SIGMOID_MIDPOINT: float = MEMORY_DURATION / 2.0
MEMORY_SIGMOID_STEEPNESS: float = 6.0 / MEMORY_DURATION

# --- Numba Helper Functions ---
@numba.njit(cache=True, inline="always")
def slope_greater(slope1_yx: Slope, y: int, x: int) -> bool:
    """Check if slope1 is greater than the slope to point (y,x)."""
    slope_y, slope_x = slope1_yx
    if slope_x == 0 and x == 0: return slope_y > y
    if slope_x == 0: return True if x > 0 else False
    if x == 0: return False if slope_x > 0 else True
    return slope_y * x > slope_x * y

@numba.njit(cache=True, inline="always")
def slope_greater_or_equal(slope1_yx: Slope, y: int, x: int) -> bool:
    """Check if slope1 is greater than or equal to the slope to point (y,x)."""
    slope_y, slope_x = slope1_yx
    if slope_x == 0 and x == 0: return slope_y >= y
    if slope_x == 0: return True if x >= 0 else False
    if x == 0: return False if slope_x >= 0 else True
    return slope_y * x >= slope_x * y

@numba.njit(cache=True, inline="always")
def slope_less(slope1_yx: Slope, y: int, x: int) -> bool:
    """Check if slope1 is less than the slope to point (y,x)."""
    slope_y, slope_x = slope1_yx
    if slope_x == 0 and x == 0: return slope_y < y
    if slope_x == 0: return False if x > 0 else True
    if x == 0: return True if slope_x > 0 else False
    return slope_y * x < slope_x * y

@numba.njit(cache=True, inline="always")
def slope_less_or_equal(slope1_yx: Slope, y: int, x: int) -> bool:
    """Check if slope1 is less than or equal to the slope to point (y,x)."""
    slope_y, slope_x = slope1_yx
    if slope_x == 0 and x == 0: return slope_y <= y
    if slope_x == 0: return False if x > 0 else True
    if x == 0: return True if slope_x > 0 else False
    return slope_y * x <= slope_x * y

@numba.njit(cache=True)
def _transform_coords(octant_x: int, octant_y: int, octant: int, origin_xy: Point) -> Point:
    """Transform coordinates based on octant."""
    ox, oy = origin_xy
    nx, ny = ox, oy
    if octant == 0: nx += octant_x; ny -= octant_y
    elif octant == 1: nx += octant_y; ny -= octant_x
    elif octant == 2: nx -= octant_y; ny -= octant_x
    elif octant == 3: nx -= octant_x; ny -= octant_y
    elif octant == 4: nx -= octant_x; ny += octant_y
    elif octant == 5: nx -= octant_y; ny += octant_x
    elif octant == 6: nx += octant_y; ny += octant_x
    elif octant == 7: nx += octant_x; ny += octant_y
    return nx, ny

@numba.njit(cache=True)
def blocks_light_at(
    octant_x: int, octant_y: int, octant: int, origin_xy: Point,
    grid_shape: tuple[int, int], opaque_grid: np.ndarray,
    height_map: np.ndarray, ceiling_map: np.ndarray, origin_height: int
) -> bool:
    """Check if a tile blocks light, considering bounds, opacity, and height."""
    nx, ny = _transform_coords(octant_x, octant_y, octant, origin_xy)
    width, height = grid_shape
    
    if not (0 <= nx < width and 0 <= ny < height):
        return True
    
    if opaque_grid[ny, nx]:
        return True
    
    # Height and ceiling checks
    target_h = height_map[ny, nx]
    target_ceiling = ceiling_map[ny, nx]
    
    if target_ceiling <= origin_height:
        return True  # Ceiling too low
    
    # Calculate height difference threshold based on distance
    dist_sq = octant_x * octant_x + octant_y * octant_y
    threshold = BASE_THRESHOLD
    
    if dist_sq <= CLOSE_RANGE_SQ_THRESHOLD:
        threshold = dist_sq // CLOSE_RANGE_DIVISOR
    else:
        threshold = _THRESHOLD_AT_CUTOFF + (dist_sq - CLOSE_RANGE_SQ_THRESHOLD) // FAR_RANGE_DIVISOR
    
    return abs(target_h - origin_height) > threshold

@numba.njit(cache=True)
def set_visible_at(
    octant_x: int, octant_y: int, octant: int, origin_xy: Point,
    grid_shape: tuple[int, int], visible_grid: np.ndarray, explored_grid: np.ndarray
) -> None:
    """Mark a tile as visible and explored."""
    nx, ny = _transform_coords(octant_x, octant_y, octant, origin_xy)
    width, height = grid_shape
    if 0 <= nx < width and 0 <= ny < height:
        visible_grid[ny, nx] = True
        explored_grid[ny, nx] = True

@numba.njit(cache=True)
def is_in_range(octant_x: int, octant_y: int, range_limit_sq: int | float) -> bool:
    """Check if coordinates are within the range limit."""
    return (octant_x * octant_x + octant_y * octant_y) <= range_limit_sq


@numba.njit(cache=True)
def _compute_fov_numba_core(
    origin_xy: Point, range_limit: int, opaque_grid: np.ndarray,
    height_map: np.ndarray, ceiling_map: np.ndarray, origin_height: int,
    visible_grid: np.ndarray, explored_grid: np.ndarray
) -> None:
    """Numba-optimized FOV core computation."""
    range_limit_sq = range_limit * range_limit
    grid_shape = opaque_grid.shape
    
    # Initialize with Numba-compatible list
    sectors = NumbaList()
    for octant in range(8):
        sectors.append((octant, 1, (1, 1), (0, 1)))
    
    sector_count = 0
    while len(sectors) > 0 and sector_count < MAX_SECTORS:
        sector_count += 1
        
        # Pop first element (FIFO behavior)
        current = sectors.pop(0)
        octant, current_x = current[0], current[1]
        top_slope, bottom_slope = current[2], current[3]
        
        blocked = False
        for current_y in range(current_x, range_limit + 1):
            if not is_in_range(current_x, current_y, range_limit_sq):
                break

            cell_top_y = 2 * current_y + 1
            cell_bottom_y = 2 * current_y - 1
            cell_x = 2 * current_x
            center_y, center_x = current_y, current_x

            if slope_less(top_slope, center_y, center_x) or \
               slope_less_or_equal(bottom_slope, center_y, center_x):
                continue

            set_visible_at(current_x, current_y, octant, origin_xy, 
                         grid_shape, visible_grid, explored_grid)

            cell_blocks = blocks_light_at(
                current_x, current_y, octant, origin_xy, grid_shape,
                opaque_grid, height_map, ceiling_map, origin_height
            )

            if blocked:
                if cell_blocks:
                    continue
                else:
                    blocked = False
                    bottom_slope = (cell_top_y, cell_x)
            else:
                if cell_blocks:
                    blocked = True
                    if slope_greater(top_slope, cell_bottom_y, cell_x):
                        sectors.append((octant, current_x + 1, 
                                     top_slope, (cell_bottom_y, cell_x)))
                    top_slope = (cell_top_y, cell_x)

        if not blocked:
            sectors.append((octant, current_x + 1, top_slope, bottom_slope))

def _compute_fov_python_fallback(
    origin_xy: Point, range_limit: int, opaque_grid: np.ndarray,
    height_map: np.ndarray, ceiling_map: np.ndarray, origin_height: int,
    visible_grid: np.ndarray, explored_grid: np.ndarray
) -> None:
    """Python fallback implementation for debugging and fallback."""
    range_limit_sq = range_limit * range_limit
    grid_shape = opaque_grid.shape
    
    sectors: deque = deque()
    for octant in range(8):
        sectors.append((octant, 1, (1, 1), (0, 1)))
    
    sector_count = 0
    while sectors and sector_count < MAX_SECTORS:
        sector_count += 1
        
        octant, current_x, top_slope, bottom_slope = sectors.popleft()
        
        blocked = False
        for current_y in range(current_x, range_limit + 1):
            if not is_in_range(current_x, current_y, range_limit_sq):
                break

            cell_top_y = 2 * current_y + 1
            cell_bottom_y = 2 * current_y - 1
            cell_x = 2 * current_x
            center_y, center_x = current_y, current_x

            if slope_less(top_slope, center_y, center_x) or \
               slope_less_or_equal(bottom_slope, center_y, center_x):
                continue

            set_visible_at(current_x, current_y, octant, origin_xy,
                         grid_shape, visible_grid, explored_grid)

            cell_blocks = blocks_light_at(
                current_x, current_y, octant, origin_xy, grid_shape,
                opaque_grid, height_map, ceiling_map, origin_height
            )

            if blocked:
                if cell_blocks:
                    continue
                else:
                    blocked = False
                    bottom_slope = (cell_top_y, cell_x)
            else:
                if cell_blocks:
                    blocked = True
                    if slope_greater(top_slope, cell_bottom_y, cell_x):
                        sectors.append((octant, current_x + 1,
                                     top_slope, (cell_bottom_y, cell_x)))
                    top_slope = (cell_top_y, cell_x)

        if not blocked:
            sectors.append((octant, current_x + 1, top_slope, bottom_slope))


def compute_fov(
    origin_xy: Point, range_limit: int, opaque_grid: np.ndarray,
    height_map: np.ndarray, ceiling_map: np.ndarray, origin_height: int,
    visible_grid: np.ndarray, explored_grid: np.ndarray
) -> None:
    """
    Public interface for FOV computation.
    Attempts Numba-optimized version first, falls back to Python implementation.
    """
    func_log = log.bind(
        origin=origin_xy,
        range_limit=range_limit,
        grid_shape=opaque_grid.shape
    )
    func_log.info("Starting FOV computation")
    start_time = time.perf_counter()

    # Input validation
    if not isinstance(opaque_grid, np.ndarray) or opaque_grid.ndim != 2:
        raise TypeError("opaque_grid must be a 2D NumPy array")
    if opaque_grid.shape != height_map.shape or opaque_grid.shape != ceiling_map.shape:
        raise ValueError("Grid shapes must match")
    if not np.issubdtype(opaque_grid.dtype, np.bool_):
        opaque_grid = opaque_grid.astype(np.bool_)
    if not np.issubdtype(visible_grid.dtype, np.bool_) or \
       not np.issubdtype(explored_grid.dtype, np.bool_):
        raise TypeError("visible_grid and explored_grid must be boolean arrays")
    
    height, width = opaque_grid.shape
    ox, oy = origin_xy
    if not (0 <= ox < width and 0 <= oy < height):
        raise ValueError("Origin coordinates out of bounds")

    # Initialize visibility
    visible_grid.fill(False)
    visible_grid[oy, ox] = True
    explored_grid[oy, ox] = True

    try:
        # Try Numba-optimized version first
        _compute_fov_numba_core(
            origin_xy, range_limit, opaque_grid,
            height_map, ceiling_map, origin_height,
            visible_grid, explored_grid
        )
    except Exception as e:
        func_log.warning("Numba FOV failed, falling back to Python", error=str(e))
        try:
            # Fall back to Python version
            _compute_fov_python_fallback(
                origin_xy, range_limit, opaque_grid,
                height_map, ceiling_map, origin_height,
                visible_grid, explored_grid
            )
        except Exception as e:
            func_log.error("FOV calculation failed", error=str(e), exc_info=True)
            visible_grid.fill(False)
            visible_grid[oy, ox] = True

    end_time = time.perf_counter()
    duration_ms = (end_time - start_time) * 1000
    func_log.info(
        "FOV computation finished",
        duration_ms=f"{duration_ms:.2f}",
        visible_count=np.sum(visible_grid)
    )

def update_memory_fade(
    current_time: int,
    last_seen_time: np.ndarray,
    memory_intensity: np.ndarray,
    visible: np.ndarray,
    needs_update_mask: np.ndarray,
    prev_visible: np.ndarray,
) -> None:
    """Sigmoid-based fading of remembered tiles.

    Only tiles tracked in ``needs_update_mask`` are processed.  The mask is
    dynamically updated to include tiles that transition from visible to
    invisible and pruned when tiles become visible again or their intensity
    reaches zero.
    """

    steepness = MEMORY_SIGMOID_STEEPNESS
    midpoint = MEMORY_SIGMOID_MIDPOINT
<<<<<<< HEAD

    # Remove tiles that no longer need fading
    needs_update_mask[visible] = False
    needs_update_mask[memory_intensity <= 0.0] = False

    # Add tiles that have just become invisible with non-zero intensity
    became_invisible = prev_visible & (~visible) & (memory_intensity > 0.0)
    needs_update_mask |= became_invisible

    # Prepare for next call
    prev_visible[:] = visible

    if not np.any(needs_update_mask):
        return

    ys, xs = np.where(needs_update_mask)
    elapsed_time = current_time - last_seen_time[ys, xs]
    elapsed_time = np.maximum(elapsed_time, 0.0)
    exponent = steepness * (elapsed_time - midpoint)

    new_intensity = np.zeros_like(elapsed_time, dtype=np.float32)
    mask = exponent < 70.0
    safe_exp = np.exp(np.minimum(exponent[mask], 70.0))
    denom = 1.0 + safe_exp
    new_intensity[mask] = np.where(denom > 1e-9, 1.0 / denom, 0.0)

    memory_intensity[ys, xs] = np.maximum(0.0, new_intensity)

    # Prune tiles that have faded completely
    needs_update_mask[ys, xs] = memory_intensity[ys, xs] > 0.0
=======
    for y in range(height):
        for x in range(width):
            intensity = memory_intensity[y, x]
            if intensity > 0.0 and not visible[y, x]:
                elapsed = current_time - last_seen_time[y, x]
                if elapsed < 0:
                    elapsed = 0
                exponent = steepness * (float(elapsed) - midpoint)
                if exponent < 70.0:
                    denom = 1.0 + math.exp(exponent)
                    new_intensity = 1.0 / denom if denom > 1e-9 else 0.0
                else:
                    new_intensity = 0.0
                memory_intensity[y, x] = max(0.0, new_intensity)
>>>>>>> a3ae6d94


@numba.njit(cache=True)
def compute_light_color_array(
    origin_xy: Point,
    range_limit: int,
    opaque_grid: np.ndarray,
    height_map: np.ndarray,
    ceiling_map: np.ndarray,
    origin_height: int,
    target_rgb_array: np.ndarray,
    base_color_rgb: tuple[int, int, int],
) -> None:
    """Accumulate colored light from a source into target_rgb_array."""
    h, w = opaque_grid.shape
    temp_visible = np.zeros((h, w), dtype=np.bool_)
    temp_explored = np.zeros((h, w), dtype=np.bool_)
    _compute_fov_numba_core(
        origin_xy,
        range_limit,
        opaque_grid,
        height_map,
        ceiling_map,
        origin_height,
        temp_visible,
        temp_explored,
    )

    ox, oy = origin_xy
    radius_sq = range_limit * range_limit
    r = float(base_color_rgb[0])
    g = float(base_color_rgb[1])
    b = float(base_color_rgb[2])

    for y in range(h):
        for x in range(w):
            if temp_visible[y, x]:
                dx = x - ox
                dy = y - oy
                dist_sq = dx * dx + dy * dy
                if dist_sq <= radius_sq:
                    intensity = 1.0 - (dist_sq / radius_sq)
                    if intensity > 0.0:
                        target_rgb_array[y, x, 0] += r * intensity
                        target_rgb_array[y, x, 1] += g * intensity
                        target_rgb_array[y, x, 2] += b * intensity
<|MERGE_RESOLUTION|>--- conflicted
+++ resolved
@@ -359,7 +359,6 @@
 
     steepness = MEMORY_SIGMOID_STEEPNESS
     midpoint = MEMORY_SIGMOID_MIDPOINT
-<<<<<<< HEAD
 
     # Remove tiles that no longer need fading
     needs_update_mask[visible] = False
@@ -390,7 +389,6 @@
 
     # Prune tiles that have faded completely
     needs_update_mask[ys, xs] = memory_intensity[ys, xs] > 0.0
-=======
     for y in range(height):
         for x in range(width):
             intensity = memory_intensity[y, x]
@@ -405,7 +403,6 @@
                 else:
                     new_intensity = 0.0
                 memory_intensity[y, x] = max(0.0, new_intensity)
->>>>>>> a3ae6d94
 
 
 @numba.njit(cache=True)
