--- conflicted
+++ resolved
@@ -392,12 +392,9 @@
 
     # Prune tiles that have faded completely
     needs_update_mask[ys, xs] = memory_intensity[ys, xs] > 0.0
-<<<<<<< HEAD
+
     return
-=======
-
-
->>>>>>> d4d3ad03
+
 
 
 @numba.njit(cache=True)
