"""game/world/los.py

Numba-accelerated Bresenham line of sight helper.
This routine is shared by AI and pathfinding modules to check
if two points on a grid have a clear view between them.
"""

from __future__ import annotations

import numpy as np

try:  # Optional Numba acceleration
    import numba
    njit = numba.njit
except Exception:  # pragma: no cover - fallback when Numba isn't available
    def njit(*args, **kwargs):  # type: ignore
        def wrapper(func):
            return func
        return wrapper


@njit(cache=True)
def line_of_sight(
    x0: int,
    y0: int,
    x1: int,
    y1: int,
    transparency_map: np.ndarray,
) -> bool:
<<<<<<< HEAD
    """Return ``True`` if a clear line exists between two points.

    The function expects coordinates in ``(x, y)`` order to align with
    typical Cartesian usage elsewhere in the codebase and tests.
=======
    """Return True if there's an unobstructed line between two points.

    Parameters
    ----------
    x0, y0 : int
        Start coordinates.
    x1, y1 : int
        End coordinates.
    transparency_map : np.ndarray
        Boolean array where ``True`` indicates a transparent tile.
>>>>>>> 8734df5a
    """

    height, width = transparency_map.shape
    if not (
        0 <= x0 < width
        and 0 <= y0 < height
        and 0 <= x1 < width
        and 0 <= y1 < height
    ):
        return False

    dx = abs(x1 - x0)
    dy = -abs(y1 - y0)
    sx = 1 if x0 < x1 else -1
    sy = 1 if y0 < y1 else -1
    err = dx + dy

    xi, yi = x0, y0
    n_steps = max(dx, -dy)

    for _ in range(n_steps):
        e2 = 2 * err
        next_xi, next_yi = xi, yi
        step_x = False
        step_y = False

        if e2 >= dy:
            if xi == x1:
                break
            err += dy
            next_xi += sx
            step_x = True

        if e2 <= dx:
            if yi == y1:
                break
            err += dx
            next_yi += sy
            step_y = True

        check_x, check_y = xi, yi
        if step_x:
            check_x += sx
        if step_y:
            check_y += sy

        if not transparency_map[check_y, check_x]:
            return False

        xi, yi = check_x, check_y
        if xi == x1 and yi == y1:
            break

    return True


__all__ = ["line_of_sight"]<|MERGE_RESOLUTION|>--- conflicted
+++ resolved
@@ -27,23 +27,12 @@
     y1: int,
     transparency_map: np.ndarray,
 ) -> bool:
-<<<<<<< HEAD
+
     """Return ``True`` if a clear line exists between two points.
 
     The function expects coordinates in ``(x, y)`` order to align with
     typical Cartesian usage elsewhere in the codebase and tests.
-=======
-    """Return True if there's an unobstructed line between two points.
 
-    Parameters
-    ----------
-    x0, y0 : int
-        Start coordinates.
-    x1, y1 : int
-        End coordinates.
-    transparency_map : np.ndarray
-        Boolean array where ``True`` indicates a transparent tile.
->>>>>>> 8734df5a
     """
 
     height, width = transparency_map.shape
