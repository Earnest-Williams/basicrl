# game/world/game_map.py
from typing import Final, NamedTuple, Set, Tuple  # Ensure Set, Tuple are imported

import math
import numpy as np
import structlog
from dataclasses import dataclass

# Ensure correct import for the memory helper and visibility class
from game.world.fov import update_memory_fade
from game.world.visibility import MyVisibility

log = structlog.get_logger()

TILE_ID_FLOOR: Final[int] = 0
TILE_ID_WALL: Final[int] = 1
# Maximum number of times a tile can strengthen its memory
MAX_MEMORY_STRENGTH: Final[float] = 5.0


class TileType(NamedTuple):
    walkable: bool
    transparent: bool
    tile_index: int
    color_fg: tuple[int, int, int]
    color_bg: tuple[int, int, int]


TILE_TYPES: Final[dict[int, TileType]] = {
    TILE_ID_FLOOR: TileType(
        walkable=True,
        transparent=True,
        tile_index=2, # Example index for floor tile in tileset
        color_fg=(200, 200, 200),
        color_bg=(10, 10, 30),
    ),
    TILE_ID_WALL: TileType(
        walkable=False,
        transparent=False,
        tile_index=38, # Example index for wall tile in tileset
        color_fg=(180, 180, 180),
        color_bg=(30, 30, 50),
    ),
    # Add other tile types here...
}


def get_transparency_map(tiles: np.ndarray) -> np.ndarray:
    """Creates a boolean array indicating transparency based on TILE_TYPES."""
    # Initialize with False (opaque)
    transparency = np.zeros_like(tiles, dtype=bool)
    # Iterate through defined types and set transparency
    for tile_id, tile_type in TILE_TYPES.items():
        transparency[tiles == tile_id] = tile_type.transparent
    return transparency


@dataclass(frozen=True)
class LightSource:
    """Simple representation of a colored light source."""
    x: int
    y: int
    radius: int
    color: tuple[int, int, int]


class GameMap:
    def __init__(self, width: int, height: int):
        """
        Initializes the game map with dimensions and default tile arrays.
        """
        if width <= 0 or height <= 0:
            log.error("Invalid map dimensions", width=width, height=height)
            raise ValueError("Map width and height must be positive integers.")
        self._width = width
        self._height = height
        log.info("Initializing GameMap", width=self._width, height=self._height)

        # Core map data arrays - Use C order for compatibility with many libraries
        self.tiles: np.ndarray = np.full(
            (height, width), fill_value=TILE_ID_WALL, dtype=np.uint8, order="C"
        )
        # Visibility/Exploration state
        self.explored: np.ndarray = np.zeros((height, width), dtype=bool, order="C")
        self.visible: np.ndarray = np.zeros((height, width), dtype=bool, order="C")
        # Cached transparency map
        self.transparent: np.ndarray = get_transparency_map(self.tiles)
        # Height and Ceiling maps
        self.height_map: np.ndarray = np.zeros(
            (height, width), dtype=np.int16, order="C"
        )
        self.ceiling_map: np.ndarray = np.zeros(
            (height, width), dtype=np.int16, order="C"
        )
        self.memory_intensity: np.ndarray = np.zeros(
            (height, width), dtype=np.float32, order="C"
        )
        self.memory_strength: np.ndarray = np.zeros(
            (height, width), dtype=np.float32, order="C"
        )
        self.last_seen_time: np.ndarray = np.zeros(
            (height, width), dtype=np.int32, order="C"
        )
        self.memory_fade_mask: np.ndarray = np.zeros(
            (height, width), dtype=bool, order="C"
        )
        self.prev_visible: np.ndarray = np.zeros(
            (height, width), dtype=bool, order="C"
        )
        # Perception layers reused across turns
        self.noise_map: np.ndarray = np.zeros(
            (height, width), dtype=np.float32, order="C"
        )
        self.scent_map: np.ndarray = np.zeros(
            (height, width), dtype=np.float32, order="C"
        )
        self.light_sources: list[LightSource] = []
        # Vertical transitions like stairs or shafts
        self.vertical_transitions: list[dict[str, int | str]] = []
        # Environmental storytelling hooks (annotations on the map)
        self.story_hooks: list[dict[str, str | int]] = []
        log.debug("GameMap arrays initialized", shape=(height, width))

    def update_tile_transparency(self) -> None:
        """Recalculates the transparency map based on current self.tiles."""
        # This should be called whenever self.tiles is modified (e.g., after digging)
        self.transparent = np.zeros((self._height, self._width), dtype=bool)
        for tile_id, tile_type in TILE_TYPES.items():
            self.transparent[self.tiles == tile_id] = tile_type.transparent
        transparent_count = np.sum(self.transparent)
        log.info("Transparency map updated", transparent_count=transparent_count)

    @property
    def width(self) -> int:
        return self._width

    @property
    def height(self) -> int:
        return self._height

    def in_bounds(self, x: int, y: int) -> bool:
        """Checks if the given coordinates are within the map boundaries."""
        return 0 <= x < self._width and 0 <= y < self._height

    def is_walkable(self, x: int, y: int) -> bool:
        """Checks if the tile at (x, y) is walkable."""
        if not self.in_bounds(x, y):
            return False
        tile_id = self.tiles[y, x]
        tile_type = TILE_TYPES.get(tile_id)
        return tile_type.walkable if tile_type else False

    def is_transparent(self, x: int, y: int) -> bool:
        """Checks if the tile at (x, y) is transparent (for FOV)."""
        if not self.in_bounds(x, y):
            # Treat out of bounds as non-transparent for FOV calculations
            return False
        # Directly use the cached transparency map
        return self.transparent[y, x]

    # --- Memory fade helper ---
    def update_memory_fade(
        self, current_time: int, steepness: float, midpoint: float, duration: float
    ) -> None:
        """Fade remembered tiles based on elapsed time."""
        update_memory_fade(
            current_time,
            self.last_seen_time,
            self.memory_intensity,
            self.visible,
            self.memory_fade_mask,
            self.prev_visible,
<<<<<<< HEAD
            self.memory_strength,
=======
            steepness,
            midpoint,
            duration,
>>>>>>> faf371e2
        )

    # --- MODIFIED compute_fov method ---
    def compute_fov(self, x: int, y: int, radius: int) -> None:
        """Calculate field of view from ``(x, y)`` with the given ``radius``."""
        log_context = {"origin": (x, y), "radius": radius}
        if not self.in_bounds(x, y):
            log.warning(
                "FOV origin out of bounds in GameMap.compute_fov", **log_context
            )
            self.visible.fill(False)
            return

        def blocks_light(tx: int, ty: int) -> bool:
            return not self.in_bounds(tx, ty) or not self.transparent[ty, tx]

        def set_visible(tx: int, ty: int) -> None:
            if self.in_bounds(tx, ty):
                self.visible[ty, tx] = True
                self.explored[ty, tx] = True
                self.memory_strength[ty, tx] = np.minimum(
                    self.memory_strength[ty, tx] + 1.0, MAX_MEMORY_STRENGTH
                )

        def get_distance(dx: int, dy: int) -> float:
            return math.hypot(dx, dy)

        visibility = MyVisibility(
            blocks_light=blocks_light,
            set_visible=set_visible,
            get_distance=get_distance,
        )

        self.visible.fill(False)
        visibility.compute(x, y, radius)

    # --- END MODIFIED compute_fov method ---

    def create_test_room(self) -> None:
        """Creates a simple rectangular room for testing."""
        room_x, room_y = self.width // 4, self.height // 4
        room_w, room_h = self.width // 2, self.height // 2

        # Ensure indices are within bounds for slicing
        x_start = max(0, room_x)
        y_start = max(0, room_y)
        x_end = min(self.width, room_x + room_w)
        y_end = min(self.height, room_y + room_h)

        # Assign FLOOR tile ID to the room area
        self.tiles[y_start:y_end, x_start:x_end] = TILE_ID_FLOOR

        # --- Assign default height/ceiling to test room ---
        test_floor_height = 0
        test_ceiling_height = 6 # e.g., 3 meters high
        self.height_map[y_start:y_end, x_start:x_end] = test_floor_height
        self.ceiling_map[y_start:y_end, x_start:x_end] = test_ceiling_height
        # --- End Assignment ---

        # Update transparency after changing tiles
        self.update_tile_transparency()
        log.info(
            "Created test room",
            x_start=x_start,
            y_start=y_start,
            x_end=x_end,
            y_end=y_end,
            floor_h=test_floor_height,
            ceil_h=test_ceiling_height,
        )
        transparent_count = np.sum(self.transparent)
        log.info("Map contains transparent tiles", count=transparent_count)

    def update_fov_with_tracking(
        self, x: int, y: int, radius: int
    ) -> Set[Tuple[int, int]]: # Use Tuple, Set imported
        """
        Updates FOV and returns a set of (x, y) coordinates where
        visibility changed (either became visible or hidden).
        """
        previous_visible = self.visible.copy()
        self.compute_fov(x, y, radius) # Calls the updated method
        changed_positions = set()

        # Optimization: Use np.where for potentially faster comparison on large maps
        diff_indices = np.argwhere(previous_visible != self.visible)
        for y_idx, x_idx in diff_indices:
            changed_positions.add((int(x_idx), int(y_idx))) # Store as (x, y)

        if changed_positions:
            log.debug("Visibility changed", changed_count=len(changed_positions))
        return changed_positions<|MERGE_RESOLUTION|>--- conflicted
+++ resolved
@@ -170,13 +170,12 @@
             self.visible,
             self.memory_fade_mask,
             self.prev_visible,
-<<<<<<< HEAD
+
             self.memory_strength,
-=======
+
             steepness,
             midpoint,
             duration,
->>>>>>> faf371e2
         )
 
     # --- MODIFIED compute_fov method ---
