"""Adapter for community simulation AI."""

from __future__ import annotations

from typing import TYPE_CHECKING, Tuple

import numpy as np
import structlog

from game.systems import movement_system
from game.systems.pathfinding.flowfield import FlowFieldPathfinder
from game.world.game_map import TILE_TYPES

if TYPE_CHECKING:  # pragma: no cover - type checking only
    import numpy as np
    from game.game_state import GameState
    from game_rng import GameRNG

log = structlog.get_logger()


def _ensure_pathfinder(game_state: 'GameState') -> FlowFieldPathfinder:
    """Return a cached FlowFieldPathfinder tied to the current map."""

    game_map = game_state.game_map
    tiles_hash = hash(game_map.tiles.tobytes())
    pf = getattr(game_state, "_pathfinder", None)
    if pf is None or getattr(game_state, "_pf_tiles_hash", None) != tiles_hash:
        walkable_ids = [tid for tid, t in TILE_TYPES.items() if t.walkable]
        passable = np.isin(game_map.tiles, walkable_ids)
        terrain_cost = np.ones(passable.shape, dtype=np.float32)
        pf = FlowFieldPathfinder(
            passable,
            terrain_cost,
            game_map.height_map,
            max_traversable_step=1,
        )
        game_state._pathfinder = pf
        game_state._pf_tiles_hash = tiles_hash
    return pf


def take_turn(
    entity_row,
    game_state: 'GameState',
    rng: 'GameRNG',
    perception: Tuple['np.ndarray', 'np.ndarray', 'np.ndarray'],
) -> None:
    """Execute one turn for an entity using the community AI system.

    This placeholder implementation mirrors the GOAP adapter for now but is
    kept separate so more sophisticated social behaviours can be developed
    later.
    """
    entity_id = entity_row["entity_id"]
    x, y = entity_row["x"], entity_row["y"]
    noise_map, scent_map, los_map = perception

<<<<<<< HEAD
    player_pos = game_state.player_position
    dx = dy = 0
    if player_pos is not None:
        pathfinder = _ensure_pathfinder(game_state)
        pathfinder.compute_field([(player_pos.y, player_pos.x)])
        dx, dy = pathfinder.get_flow_vector(y, x)
=======
    directions = [(1, 0), (-1, 0), (0, 1), (0, -1)]

    current_noise = noise_map[y, x]
    best_noise = current_noise
    move = None
    for dx, dy in directions:
        nx, ny = x + dx, y + dy
        if 0 <= nx < noise_map.shape[1] and 0 <= ny < noise_map.shape[0]:
            if noise_map[ny, nx] > best_noise:
                best_noise = noise_map[ny, nx]
                move = (dx, dy)
>>>>>>> 8734df5a

    if move is None:
        current_scent = scent_map[y, x]
        best_scent = current_scent
        for dx, dy in directions:
            nx, ny = x + dx, y + dy
            if 0 <= nx < scent_map.shape[1] and 0 <= ny < scent_map.shape[0]:
                if scent_map[ny, nx] > best_scent:
                    best_scent = scent_map[ny, nx]
                    move = (dx, dy)

    if move is None:
        if hasattr(rng, "randint"):
            idx = rng.randint(0, len(directions) - 1)
            move = directions[idx]
        else:
            import random

            move = random.choice(directions)

    dx, dy = move
    moved = movement_system.try_move(entity_id, dx, dy, game_state)

    log.debug(
        "Community AI entity processed",
        entity_id=entity_id,
        pos=(x, y),
        noise=int(noise_map[y, x]) if noise_map.size else None,
        scent=int(scent_map[y, x]) if scent_map.size else None,
        visible=bool(los_map[y, x]) if los_map.size else None,
        dx=dx,
        dy=dy,
        moved=moved,
    )<|MERGE_RESOLUTION|>--- conflicted
+++ resolved
@@ -56,14 +56,14 @@
     x, y = entity_row["x"], entity_row["y"]
     noise_map, scent_map, los_map = perception
 
-<<<<<<< HEAD
+
     player_pos = game_state.player_position
     dx = dy = 0
     if player_pos is not None:
         pathfinder = _ensure_pathfinder(game_state)
         pathfinder.compute_field([(player_pos.y, player_pos.x)])
         dx, dy = pathfinder.get_flow_vector(y, x)
-=======
+
     directions = [(1, 0), (-1, 0), (0, 1), (0, -1)]
 
     current_noise = noise_map[y, x]
@@ -75,7 +75,7 @@
             if noise_map[ny, nx] > best_noise:
                 best_noise = noise_map[ny, nx]
                 move = (dx, dy)
->>>>>>> 8734df5a
+
 
     if move is None:
         current_scent = scent_map[y, x]
