--- conflicted
+++ resolved
@@ -19,12 +19,12 @@
 
 log = structlog.get_logger()
 
-<<<<<<< HEAD
+
 # Cardinal directions used for simple movement heuristics when planning
 # cannot determine a better action.
-=======
+
 # Possible movement directions (x, y offsets)
->>>>>>> 0b501bb0
+
 directions = [(1, 0), (-1, 0), (0, 1), (0, -1)]
 
 
