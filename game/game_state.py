--- conflicted
+++ resolved
@@ -9,16 +9,13 @@
 from game.items.registry import ItemRegistry
 
 # Assuming these imports are correct relative to game_state.py
-<<<<<<< HEAD
+
 from game.world.game_map import GameMap, LightSource
 from game.systems.ai_system import dispatch_ai
-=======
-from game.world.game_map import GameMap
-
 # New AI package imports
 from game.ai import get_adapter
 from game.ai.perception import gather_perception
->>>>>>> a3324e8c
+
 
 log = structlog.get_logger()
 
