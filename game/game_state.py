--- conflicted
+++ resolved
@@ -276,17 +276,15 @@
                 continue
             if row["entity_id"] == self.player_id:
                 continue
-<<<<<<< HEAD
+
             zone = self.zone_manager.get_zone(row.get("x"), row.get("y"))
             if zone not in active_zones:
                 continue
             ai_type = row.get("ai_type") or self.ai_config.get("default", "goap")
             adapter = get_adapter(ai_type)
             adapter(row, self, self.rng_instance, perception)
-=======
-
             dispatch_ai(row, self, self.rng_instance, perception)
->>>>>>> 4866f2a6
+
 
         # Process any queued low-detail zone updates
         self.zone_manager.process(self.turn_count, active_zones, self)
