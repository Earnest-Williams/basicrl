# BasicRL

**BasicRL** is an experimental Python-based roguelike engine focused on deep systemic simulation, high performance, and modding. It aims to serve both as the foundation for a feature-rich single‑player game and as a sandbox for experimenting with heuristic and machine‑learned AI.

> **Note:** This repository is private and experimental. It is not open for external use or contributions.

## Features

- **Engine Core** – PySide6 window manager, tile renderer, and main loop built for deterministic turn-based simulation.
- **Data-Driven World** – Game state, entities, items, and effects stored in Polars DataFrames for fast, schema‑validated access.
- **Procedural Generation** – BSP dungeon generator producing rooms, corridors, and basic height data.
- **Entity & Item Systems** – Body-plan driven equipment slots, attachable items, resources like fuel and durability, and effect execution.
- **Lighting & FOV** – Numba-accelerated shadowcasting with optional colored lights and height visualization.
- **Modding Friendly** – YAML/TOML configuration for tilesets, items, entities, keybindings, and rules. Designed to let modders extend content without touching engine code.
- **Future AI/ML Integration** – GOAP-style adapters with a planned AI dispatcher to allow swapping in heuristic or machine-learned policies per entity.

## Roadmap

Planned milestones include:

- Expanded dungeon generation (caves, multi-level maps, above-ground prefabs).
- Proximity-based world simulation tiers.
- Combat, stealth, magic, and saving/loading systems.
- Modding guides and contributor documentation.

See `basicrl_project.txt` for a detailed task list and vision statement.

## Installation

BasicRL targets **Python 3.11**. Runtime dependencies are pinned in `requirements.txt` and development tools live in `requirements-dev.txt`.

```bash
python -m venv .venv
source .venv/bin/activate
pip install -r requirements.txt -r requirements-dev.txt
```

Alternatively, an `environment.yml` is provided for Conda users.

## Running the game

After installing dependencies, launch the prototype game loop via the wrapper script:

```bash
./run.sh
```

The window will display a procedurally generated dungeon where you can move the @‑like player, pick up items, and view a basic inventory.

## Testing

Unit tests cover core systems such as pathfinding, FOV, perception, and inventory handling. Run them with:

```bash
pytest
```

Some tests currently require optional dependencies like NumPy, Polars, and structlog.

## Contributing
<<<<<<< HEAD

Pull requests are welcome! Please ensure new code is well‑documented and covered by tests when possible.

1. Fork and clone the repository.
2. Create a Python 3.11 virtual environment and install dependencies.
3. Make your changes on a feature branch.
4. Run `ruff` and `pytest`, and add/update documentation.
5. Submit a pull request describing your changes and testing steps.
=======
 
This project is private and not open to external contributions or use at this time.
>>>>>>> 484bd179

## License

This project's license is pending.

---

BasicRL is a private, experimental work in progress. External contributions or use are not permitted.<|MERGE_RESOLUTION|>--- conflicted
+++ resolved
@@ -58,19 +58,9 @@
 Some tests currently require optional dependencies like NumPy, Polars, and structlog.
 
 ## Contributing
-<<<<<<< HEAD
 
-Pull requests are welcome! Please ensure new code is well‑documented and covered by tests when possible.
-
-1. Fork and clone the repository.
-2. Create a Python 3.11 virtual environment and install dependencies.
-3. Make your changes on a feature branch.
-4. Run `ruff` and `pytest`, and add/update documentation.
-5. Submit a pull request describing your changes and testing steps.
-=======
  
 This project is private and not open to external contributions or use at this time.
->>>>>>> 484bd179
 
 ## License
 
